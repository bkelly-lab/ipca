from sklearn.base import BaseEstimator, RegressorMixin
from sklearn.model_selection import GroupKFold
from sklearn.linear_model import ElasticNet
from sklearn.metrics import r2_score
from joblib import Parallel, delayed
from numba import jit
import numpy as np
import scipy as sp
import progressbar
import warnings
import time

class IPCARegressor(BaseEstimator):
    """
    This class implements the IPCA algorithm by Kelly, Pruitt, Su (2017).

    Parameters
    ----------

    n_factors : int, default=1
        The total number of factors to estimate. Note, the number of
        estimated factors is automatically reduced by the number of
        pre-specified factors. For example, if n_factors = 2 and one
        pre-specified factor is passed, then IPCARegressor will estimate
        one factor estimated in addition to the pre-specified factor.

    intercept : boolean, default=False
        Determines whether the model is estimated with or without an intercept

    max_iter : int, default=10000
        Maximum number of alternating least squares updates before the
        estimation is stopped

    iter_tol : float, default=10e-6
        Tolerance threshold for stopping the alternating least squares
        procedure

    alpha : scalar
        Regularizing constant for Gamma estimation.  If this is set to
        zero then the estimation defaults to non-regularized.

    l1_ratio : scalar
        Ratio of l1 and l2 penalties for elastic net Gamma fit.

    n_jobs : scalar
        number of jobs for F step estimation in ALS, if set to one no
        parallelization is done

    backend : str
        label for Joblib backend used for F step in ALS
    """

    def __init__(self, n_factors=1, intercept=False, max_iter=10000,
                 iter_tol=10e-6, alpha=0., l1_ratio=1., n_jobs=1,
                 backend="loky"):

        # paranoid parameter checking to make it easier for users to know when
        # they have gone awry and to make it safe to assume some variables can
        # only have certain settings
        if not isinstance(n_factors, int) or n_factors < 1:
            raise ValueError('n_factors must be an int greater / equal 1.')
        if not isinstance(intercept, bool):
            raise NotImplementedError('intercept must be  boolean')
        if not isinstance(iter_tol, float) or iter_tol >= 1:
            raise ValueError('Iteration tolerance must be smaller than 1.')

        # Save parameters to the object
        params = locals()
        for k, v in params.items():
            if k != 'self':
                setattr(self, k, v)


    def fit(self, X=None, y=None, PSF=None, Gamma=None, Factors=None,
            data_type="panel", **kwargs):
        """
        Fits the regressor to the data using an alternating least squares
        scheme.

        Parameters
        ----------
        X :  numpy array
            X of stacked data. Each row corresponds to an observation
            (i, t) where i denotes the entity index and t denotes
            the time index. The panel may be unbalanced. The number of unique
            entities is n_samples, the number of unique dates is T, and
            the number of characteristics used as instruments is L.
            The columns of the panel are organized in the following order:

            - Column 1: entity id (i)
            - Column 2: time index (t)
            - Column 3 to column 3+L: characteristics.

        y : numpy array
            dependent variable where indices correspond to those in X

        PSF : numpy array, optional
            Set of pre-specified factors as matrix of dimension (M, T)

        Gamma : numpy array or None
            If provided, starting values for Gamma (see Notes)

        Factors : numpy array
            If provided, starting values for Factors (see Notes)

        data_type : str
            label for data-type used for ALS estimation, can be one of:

            1. panel
            2. portfolio

        Returns
        -------
        self

        Notes
        -----
        Updates IPCARegressor instances to include param estimates:

        Gamma : numpy array
            Array with dimensions (L, n_factors) containing the
            mapping between characteristics and factors loadings. If there
            are M many pre-specified factors in the model then the
            matrix returned is of dimension (L, (n_factors+M)).
            If an intercept is included in the model, its loadings are
            returned in the last column of Gamma.

        Factors : numpy array
            Array with dimensions (n_factors, T) containing the estimated
            factors. If pre-specified factors were passed the returned
            array is of dimension ((n_factors - M), T),
            corresponding to the n_factors - M many factors estimated on
            top of the pre-specified ones.

        """

        # Check panel input
        if X is None:
            raise ValueError('Must pass panel input data.')
        else:
            # remove panel rows containing missing obs
            X = X[~np.any(np.isnan(X), axis=1)]

        # Handle pre-specified factors
        if PSF is not None:
            if np.size(PSF, axis=1) != np.size(np.unique(X[:, 1])):
                raise ValueError("""Number of PSF observations must match
                                 number of unique dates in panel P""")
            self.has_PSF = True
        else:
            self.has_PSF = False

        if self.has_PSF:
            if np.size(PSF, axis=0) == self.n_factors:
                print("""Note: The number of factors (n_factors) to be
                      estimated matches the number of
                      pre-specified factors. No additional factors
                      will be estimated. To estimate additional
                      factors increase n_factors.""")

        #  Treating intercept as if was a prespecified factor
        if self.intercept:
            self.n_factors_eff = self.n_factors + 1
            if PSF is not None:
                PSF = np.concatenate((PSF, np.ones((1, self.T))), axis=0)
            elif PSF is None:
                PSF = np.ones((1, self.T))
        else:
            self.n_factors_eff = self.n_factors

        # Check that enough features provided
        if np.size(X, axis=1) - 2 < self.n_factors_eff:
            raise ValueError("""The number of factors requested exceeds number
                              of features""")

        # Determine fit case - if intercept or PSF or both use PSFcase fitting
        # Note PSFcase in contrast to has_PSF is only indicating
        # that the IPCA fitting is carried out as if PSF were passed even if
        # only an intercept was passed.
        self.PSFcase = True if self.has_PSF or self.intercept else False

        # Run IPCA
        if data_type == "panel":
            self = self._init_dimensions(X)
            Gamma, Factors = self._fit_ipca(X=X, y=y, PSF=PSF, Gamma=Gamma,
                                            Factors=Factors, **kwargs)
        elif data_type == "portfolio":
            self = self._init_dimensions(X)
            self.Q, self.W, self.val_obs = _unpack_panel(self.X, self.y)
            Gamma, Factors = self._fit_ipca(Q=self.Q, W=self.W,
                                            val_obs=self.val_obs, PSF=PSF,
                                            Gamma=Gamma, Factors=Factors,
                                            data_type="portfolio", **kwargs)

        # Store estimates
        if self.PSFcase:
            if self.intercept and self.has_PSF:
                PSF = np.concatenate((PSF, np.ones((1, len(self.dates)))),
                                     axis=0)
            elif self.intercept:
                PSF = np.ones((1, len(self.dates)))
            if Factors is not None:
                Factors = np.concatenate((Factors, PSF), axis=0)
            else:
                Factors = PSF

        self.Gamma, self.Factors = Gamma, Factors

        # store data
        self.X = X
        self.y = y
        self.PSF = PSF

        return self


    def fit_path(self, X=None, y=None, PSF=None, alpha_l=None, n_splits=10,
                 split_method=GroupKFold, n_jobs=1, backend="loky", **kwargs):
        """Fit a path of elastic net fits for various regularizing constants

        Parameters
        ----------
        X :  numpy array
            X of stacked data. Each row corresponds to an observation
            (i, t) where i denotes the entity index and t denotes
            the time index. The panel may be unbalanced. The number of unique
            entities is n_samples, the number of unique dates is T, and
            the number of characteristics used as instruments is L.
            The columns of the panel are organized in the following order:

            - Column 1: entity id (i)
            - Column 2: time index (t)
            - Column 3 to column 3+L: characteristics.

        y : numpy array
            dependent variable where indices correspond to those in X
        PSF : numpy array, optional
            Set of pre-specified factors as matrix of dimension (M, T)
        alpha_l : iterable or None
            list of regularizing constants to use for path
        n_splits : scalar
            number of CV partitions
        split_method : sklearn cross-validation generator factory
            method to generate CV partitions
        n_jobs : scalar
            number of jobs for parallel CV estimation
        backend : str
            label for joblib backend

        Returns
        -------
        cvmse : numpy matrix
            array of dim (P x (C + 1)) where P is the number of reg
            constants and C is the number of CV partitions
        """

        # Check panel input
        if X is None:
            raise ValueError('Must pass panel input data.')
        else:
            # remove panel rows containing missing obs
            X = X[~np.any(np.isnan(X), axis=1)]

        # init alphas
        if alpha_l is None:
            alpha_l = np.linspace(0.0, 1., 100)

        # run cross-validation
        if n_jobs > 1:
            cvmse = Parallel(n_jobs=n_jobs, backend=backend)(
                        delayed(_fit_cv)(
                        self, X, y, PSF, n_splits, split_method, alpha,
                        **kwargs)
                        for alpha in alpha_l)
        else:
            cvmse = [_fit_cv(self, X, y, PSF, n_splits, split_method, alpha,
                             **kwargs)
                     for alpha in alpha_l]

        cvmse = np.stack(cvmse)
        cvmse = np.hstack((alpha_l[:,None], cvmse))

        return cvmse


    def predict(self, X=None, mean_factor=False, data_type="panel"):
        """wrapper around different data type predict methods"""

        if data_type == "panel":
            return self.predict_panel(X, mean_factor)
        elif data_type == "portfolio":
            return self.predict_portfolio(X, mean_factor)
        else:
            raise ValueError("Unsupported data_type: %s" % data_type)


    def predict_panel(self, X=None, mean_factor=False):
        """
        Predicts fitted values for a previously fitted regressor + panel data

        Parameters
        ----------
        X :  numpy array
            X of stacked data. Each row corresponds to an observation
            (i, t) where i denotes the entity index and t denotes
            the time index. The panel may be unbalanced. If an observation
            contains missing data NaN will be returned. Note that the
            number of passed characteristics L must match the
            number of characteristics used when fitting the regressor.
            The columns of the panel are organized in the following order:

            - Column 1: entity id (i)
            - Column 2: time index (t)
            - Column 3 to column 3+L: characteristics.

        mean_factor: boolean
            If true, the estimated factors are averaged in the time-series
            before prediction.


        Returns
        -------

        ypred : numpy array
            The length of the returned array matches the
            the length of data. A nan will be returned if there is missing
            characteristics information.
        """

        if X is None:
            raise ValueError("""A panel of characteristics data must be
                              provided.""")

        if np.any(np.isnan(X)):
            raise ValueError("""Cannot contain missing observations / nan
                              values.""")
        N = np.size(X, axis=0)
        ypred = np.full((N), np.nan)

        mean_Factors = np.mean(self.Factors, axis=1).reshape((-1, 1))

        if mean_factor:
            ypred[:] = np.squeeze(X[:, 2:].dot(self.Gamma)\
                .dot(mean_Factors))
        else:

            for t_i, t in enumerate(self.dates):
                ix = (X[:, 1] == t)
                ypred[ix] = np.squeeze(X[ix, 2:].dot(self.Gamma)\
                    .dot(self.Factors[:, t_i]))
        return ypred


    def predict_portfolio(self, X=None, mean_factor=False):
        """
        Predicts fitted values for a previously fitted regressor + portfolios

        Parameters
        ----------
        X :  numpy array
            X of stacked data. Each row corresponds to an observation
            (i, t) where i denotes the entity index and t denotes
            the time index. The panel may be unbalanced. If an observation
            contains missing data NaN will be returned. Note that the
            number of passed characteristics L must match the
            number of characteristics used when fitting the regressor.
            The columns of the panel are organized in the following order:

            - Column 1: entity id (i)
            - Column 2: time index (t)
            - Column 3 to column 3+L: characteristics.

        mean_factor: boolean
            If true, the estimated factors are averaged in the time-series
            before prediction.


        Returns
        -------

        Ypred : numpy array
            Same dimensions as a char formed portfolios (Q)
        """

        if X is None:
            raise ValueError("""A panel of characteristics data must be
                              provided.""")

        if np.any(np.isnan(X)):
            raise ValueError("""Cannot contain missing observations / nan
                              values.""")

        Q, W, val_obs = _unpack_panel(X, y)

        # Compute goodness of fit measures, portfolio level
        Num_tot, Denom_tot, Num_pred, Denom_pred = 0, 0, 0, 0

        if mean_factor:
            mean_Factors = np.mean(self.Factors, axis=1).reshape((-1, 1))

        Ypred = np.full((N, T), np.nan)
        for t_i, t in enumerate(self.dates):

            if mean_factor:
                ypred = self.W[:, :, t_i].dot(self.Gamma).dot(mean_Factors)
                ypred = np.squeeze(ypred)
                Ypred[:,t_i] = ypred
            else:
                ypred = self.W[:, :, t_i].dot(self.Gamma)\
                    .dot(self.Factors[:, t_i])
                Ypred[:,t_i] = ypred

        return Ypred


    def score(self, X=None, y=None, mean_factor=False, data_type="panel"):
        """generate the panel R^2"""

        yhat = self.predict(X, mean_factor, data_type)
        return r2_score(y, yhat)


    def BS_Walpha(self, ndraws=1000, n_jobs=1, backend='loky'):
        """
        Bootstrap inference on the hypothesis Gamma_alpha = 0

        Parameters
        ----------

        ndraws  : integer, default=1000
            Number of bootstrap draws and re-estimations to be performed

        backend : optional
            Value is either 'loky' or 'multiprocessing'

        n_jobs  : integer
            Number of workers to be used. If -1, all available workers are
            used.

        Returns
        -------

        pval : float
            P-value from the hypothesis test H0: Gamma_alpha=0
        """

        if not self.intercept:
            raise ValueError('Need to fit model with intercept first.')

        # prep portfolio data if not already unpacked from panel
        if not hasattr(self, "Q"):
            self.Q, self.W, self.val_obs = _unpack_panel(self.X, self.y)

        # Compute Walpha
        Walpha = self.Gamma[:, -1].T.dot(self.Gamma[:, -1])

        # Compute residuals
        d = np.full((self.L, self.T), np.nan)

        for t_i, t in enumerate(self.dates):
            d[:, t_i] = self.Q[:, t_i]-self.W[:, :, t_i].dot(self.Gamma)\
                .dot(self.Factors[:, t_i])

        print("Starting Bootstrap...")
        Walpha_b = Parallel(n_jobs=n_jobs, backend=backend, verbose=10)(
            delayed(_BS_Walpha_sub)(self, n, d) for n in range(ndraws))
        print("Done!")

        # print(Walpha_b, Walpha)
        pval = np.sum(Walpha_b > Walpha)/ndraws
        return pval


    def BS_Wbeta(self, l, ndraws=1000, n_jobs=1, backend='loky'):
        """
        Test of instrument significance.
        Bootstrap inference on the hypothesis  l-th column of Gamma_beta = 0.

        Parameters
        ----------

        l   : integer
            Position of the characteristics for which the bootstrap is to be
            carried out. For example, if there are 10 characteristics, l is in
            the range 0 to 9 (left-/right-inclusive).

        ndraws  : integer, default=1000
            Number of bootstrap draws and re-estimations to be performed

        n_jobs  : integer
            Number of workers to be used for multiprocessing.
            If -1, all available Workers are used.

        backend : optional

        Returns
        -------

        pval : float
            P-value from the hypothesis test H0: Gamma_alpha=0
        """

        if self.PSFcase:
            raise ValueError('Need to fit model without intercept first.')

        # prep portfolio data if not already unpacked from panel
        if not hasattr(self, "Q"):
            self.Q, self.W, self.val_obs = _unpack_panel(self.X, self.y)

        # Compute Wbeta_l if l-th characteristics is set to zero
        Wbeta_l = self.Gamma[l, :].dot(self.Gamma[l, :].T)
        Wbeta_l = np.trace(Wbeta_l)
        # Compute residuals
        d = np.full((self.L, self.T), np.nan)
        for t_i, t in enumerate(self.dates):
            d[:, t_i] = self.Q[:, t_i]-self.W[:, :, t_i].dot(self.Gamma)\
                .dot(self.Factors[:, t_i])

        print("Starting Bootstrap...")
        Wbeta_l_b = Parallel(n_jobs=n_jobs, backend=backend, verbose=10)(
            delayed(_BS_Wbeta_sub)(self, n, d, l) for n in range(ndraws))
        print("Done!")

        pval = np.sum(Wbeta_l_b > Wbeta_l)/ndraws
        # print(Wbeta_l_b, Wbeta_l)

        return pval


    def predictOOS(self, X=None, y=None, mean_factor=False):
        """
        Predicts time t+1 observation using an out-of-sample design.

        Parameters
        ----------
        X :  numpy array
            X of stacked data. Each row corresponds to an observation
            (i,t) where i denotes the entity index and t denotes
            the time index. All data must correspond to time t, i.e. all
            observations occur on the same date.
            If an observation contains missing data NaN will be returned.
            Note that the number of characteristics (L) passed,
            has to match the number of characteristics used when fitting
            the regressor.
            The columns of the panel are organized in the following order:

            - Column 1: entity id (i)
            - Column 2: time index (t)
            - Column 3 to column 3+L: characteristics.

        y : numpy array
            dependent variable where indices correspond to those in X

        mean_factor: boolean
            If true, the estimated factors are averaged in the time-series
            before prediction.


        Returns
        -------

        ypred : numpy array
            The length of the returned array matches the
            the length of data. A nan will be returned if there is missing
            characteristics information.
        """

        if X is None:
            raise ValueError("""A panel of characteristics data must be
                              provided.""")

        if len(np.unique(X[:, 1])) > 1:
            raise ValueError('The panel must only have a single timestamp.')

        N = np.size(X, axis=0)
        ypred = np.full((N), np.nan)

        # Unpack the panel into Z
        Z = X[:, 2:]

        # Compute realized factor returns
        Numer = self.Gamma.T.dot(Z.T).dot(y)
        Denom = self.Gamma.T.dot(Z.T).dot(Z).dot(self.Gamma)
        Factor_OOS = np.linalg.solve(Denom, Numer.reshape((-1, 1)))

        if mean_factor:
            ypred = np.squeeze(Z.dot(self.Gamma)\
                    .dot(np.mean(self.Factors, axis=1).reshape((-1, 1))))
        else:
            ypred = np.diag(Z.dot(self.Gamma).dot(Factor_OOS))

        return ypred


    def _fit_ipca(self, X=None, y=None, PSF=None, Q=None, W=None,
                  val_obs=None, Gamma=None, Factors=None, quiet=False,
                  data_type="panel", **kwargs):
        """
        Fits the regressor to the data using alternating least squares

        Parameters
        ----------

        X : None or X of data.

                Each row corresponds to an observation (i, t).
                The columns are ordered in the following manner:
                COLUMN 1: entity id (i)
                COLUMN 2: time index (t)
                COLUMN 3 and following: L characteristics

        y : None or numpy array
            dependent variable where indices correspond to those in X

        PSF : None or array-like of shape (M, T), i.e.
            pre-specified factors

        Q : None or array-like of shape (L,T),
            i.e. characteristics weighted portfolios

        W : None or array_like of shape (L, L,T),


        val_obs: None or array-like
            matrix of dimension (T), containting the number of non missing
            observations at each point in time

        Gamma : numpy array or None
            If provided, starting values for Gamma

        Factors : numpy array
            If provided, starting values for Factors

        data_type : str
            label for method used when fitting ALS, should be one of:

            1. panel
            2. portfolio

        quiet   : optional, bool
            If true no text output will be produced

        Returns
        -------
        Gamma : array-like with dimensions (L, n_factors). If there
            are n_prespec many pre-specified factors in the model then the
            matrix returned is of dimension (L, (n_factors+M)).
            If an intercept is included in the model, its loadings are
            returned in the last column of Gamma.

        Factors : array_like with dimensions (n_factors, T). If
            pre-specified factors were passed the returned matrix is
            of dimension ((n_factors - M), T), corresponding to the
            n_factors - M many factors estimated on top of the pre-
            specified ones.
        """

        if data_type == "panel":
            ALS_inputs = (X, y)
            ALS_fit = self._ALS_fit_panel
        elif data_type == "portfolio":
            ALS_inputs = (Q, W, val_obs)
            ALS_fit = self._ALS_fit_portfolio
        else:
            raise ValueError("Unsupported ALS method: %s" % data_type)

        # Initialize the Alternating Least Squares Procedure
        if Gamma is None or Factors is None:
            Gamma_Old, s, v = np.linalg.svd(Q)
            Gamma_Old = Gamma_Old[:, :self.n_factors_eff]
            s = s[:self.n_factors_eff]
            v = v[:self.n_factors_eff, :]
            Factor_Old = np.diag(s).dot(v)
        if Gamma is not None:
            Gamma_Old = Gamma
        if Factors is not None:
            Factors_Old = Factors

        # Estimation Step
        tol_current = 1

        iter = 0

        while((iter <= self.max_iter) and (tol_current > self.iter_tol)):

            Gamma_New, Factor_New = ALS_fit(Gamma_Old, *ALS_inputs,
                                            PSF=PSF, **kwargs)

            if self.PSFcase:
                tol_current = np.max(np.abs(Gamma_New - Gamma_Old))
            else:
                tol_current_G = np.max(np.abs(Gamma_New - Gamma_Old))
                tol_current_F = np.max(np.abs(Factor_New - Factor_Old))
                tol_current = max(tol_current_G, tol_current_F)

            # Update factors and loadings
            Factor_Old, Gamma_Old = Factor_New, Gamma_New

            iter += 1
            if not quiet:
                print('Step', iter, '- Aggregate Update:', tol_current)

        if not quiet:
            print('-- Convergence Reached --')

        return Gamma_New, Factor_New


    def _ALS_fit_portfolio(self, Gamma_Old, Q, W, val_obs, PSF=None,
                           **kwargs):
        """Alternating least squares procedure to fit params

        Runs using portfolio data as input

        The alternating least squares procedure switches back and forth
        between evaluating the first order conditions for Gamma_Beta, and the
        factors until convergence is reached. This function carries out one
        complete update procedure and will need to be called repeatedly using
        the updated Gamma's and factors as inputs.
        """

        T = self.T

        if PSF is None:
            L, K = np.shape(Gamma_Old)
            Ktilde = K
        else:
            L, Ktilde = np.shape(Gamma_Old)
            K_PSF, _ = np.shape(PSF)
            K = Ktilde - K_PSF

        # ALS Step 1
        if K > 0:

            # case with no observed factors
            if PSF is None:
                if n_jobs > 1:
                    F_New = Parallel(n_jobs=self.n_jobs,
                                    backend=self.backend)(
                                delayed(_Ft_fit_portfolio)(
                                    Gamma_Old, W[:,:,t], Q[:,t])
                                for t in range(T))
                    F_New = np.stack(F_New, axis=1)

                else:
                    F_New = np.full((K, T), np.nan)
                    for t in range(T):
                        F_New[:,t] = _Ft_fit_portfolio(Gamma_Old, W[:,:,t],
                                                       Q[:,t])

            # observed factors+latent factors case
            else:
                if n_jobs > 1:
                    F_New = Parallel(n_jobs=n_jobs, backend=backend)(
                                delayed(_Ft_fit_PSF_portfolio)(
                                    Gamma_Old, W[:,:,t], Q[:,t], PSF[:,t],
                                    K, Ktilde)
                                for t in range(T))
                    F_New = np.stack(F_New, axis=1)

                else:
                    F_New = np.full((K, T), np.nan)
                    for t in range(T):
                        F_New[:,t] = _Ft_fit_PSF_portfolio(Gamma_Old,
                                                           W[:,:,t], Q[:,t],
                                                           PSF[:,t], K,
                                                           Ktilde)

        else:
            F_New = None

        # ALS Step 2
        Gamma_New = _Gamma_portfolio_fit(F_New, Q, W, val_obs, PSF, L, K,
                                         Ktilde, T)

        # condition checks

        # Enforce Orthogonality of Gamma_Beta and factors F
        if K > 0:
            R1 = _numba_chol(Gamma_New[:, :K].T.dot(Gamma_New[:, :K])).T
            R2, _, _ = _numba_svd(R1.dot(F_New).dot(F_New.T).dot(R1.T))
            Gamma_New[:, :K] = _numba_lstsq(Gamma_New[:, :K].T,
                                            R1.T)[0].dot(R2)
            F_New = _numba_solve(R2, R1.dot(F_New))

        # Enforce sign convention for Gamma_Beta and F_New
        if K > 0:
            sg = np.sign(np.mean(F_New, axis=1)).reshape((-1, 1))
            sg[sg == 0] = 1
            Gamma_New[:, :K] = np.multiply(Gamma_New[:, :K], sg.T)
            F_New = np.multiply(F_New, sg)

        return Gamma_New, F_New


    def _ALS_fit_panel(self, Gamma_Old, X, y, PSF=None, **kwargs):
        """Alternating least squares procedure to fit params

        Runs using panel data as input

        The alternating least squares procedure switches back and forth
        between evaluating the first order conditions for Gamma_Beta, and the
        factors until convergence is reached. This function carries out one
        complete update procedure and will need to be called repeatedly using
        the updated Gamma's and factors as inputs.
        """

        T = self.T
        dates = self.dates

        if PSF is None:
            L, K = np.shape(Gamma_Old)
            Ktilde = K
        else:
            L, Ktilde = np.shape(Gamma_Old)
            K_PSF, _ = np.shape(PSF)
            K = Ktilde - K_PSF

        # prep T-ind for iteration
        Tind = [np.where(X[:,1] == dates[t])[0] for t in range(T)]

        # ALS Step 1
        if K > 0:

            # case with no observed factors
            if PSF is None:
                if n_jobs > 1:
                    F_New = Parallel(n_jobs=self.n_jobs,
                                    backend=self.backend)(
                                delayed(_Ft_fit_panel)(
                                    Gamma_Old, X[tind,:], y[tind])
                                for t, tind in enumerate(Tind))
                    F_New = np.stack(F_New, axis=1)

                else:
                    F_New = np.full((K, T), np.nan)
                    for t, tind in enumerate(Tind):
                        F_New[:,t] = _Ft_fit_panel(Gamma_Old, X[tind,:],
                                                   y[tind])

            # observed factors+latent factors case
            else:
                if n_jobs > 1:
                    F_New = Parallel(n_jobs=n_jobs, backend=backend)(
                                delayed(_Ft_fit_PSF_panel)(
                                    Gamma_Old, X[tind,:], y[tind], PSF[:,t],
                                    K, Ktilde)
                                for t, tind in enumerate(Tind))
                    F_New = np.stack(F_New, axis=1)

                else:
                    F_New = np.full((K, T), np.nan)
                    for t in range(T):
                        F_New[:,t] = _Ft_fit_PSF_panel(Gamma_Old, X[tind,:],
                                                       y[tind], PSF[:,t], K,
                                                       Ktilde)

        else:
            F_New = None

        # ALS Step 2
        Gamma_New = _Gamma_panel_fit(F_New, X, y, PSF, L, Ktilde,
                                     self.alpha, self.l1_ratio, **kwargs)

        # condition checks

        # Enforce Orthogonality of Gamma_Beta and factors F
        if K > 0:
            R1 = _numba_chol(Gamma_New[:, :K].T.dot(Gamma_New[:, :K])).T
            R2, _, _ = _numba_svd(R1.dot(F_New).dot(F_New.T).dot(R1.T))
            Gamma_New[:, :K] = _numba_lstsq(Gamma_New[:, :K].T,
                                            R1.T)[0].dot(R2)
            F_New = _numba_solve(R2, R1.dot(F_New))

        # Enforce sign convention for Gamma_Beta and F_New
        if K > 0:
            sg = np.sign(np.mean(F_New, axis=1)).reshape((-1, 1))
            sg[sg == 0] = 1
            Gamma_New[:, :K] = np.multiply(Gamma_New[:, :K], sg.T)
            F_New = np.multiply(F_New, sg)

        return Gamma_New, F_New


    def _init_dimensions(X):
        """given panel data X and y initialize the dimensions of data

        Parameters
        ----------

        X : X of data. Each row corresponds to an observation (i, t).
                The columns are ordered in the following manner:
                COLUMN 1: entity id (i)
                COLUMN 2: time index (t)
                COLUMN 3 and following: L characteristics

        Returns
        -------
        self

        Notes
        -----
        updates IPCARegressor instance to include dimension info for X:

        dates : array-like
            unique dates in panel

        ids : array-like
            unique ids in panel

        T : scalar
            number of time periods

        N : scalar
            number of ids

        L : scalar
            total number of characteristics
        """

        self.dates = np.unique(X[:, 1])
        self.ids = np.unique(X[:, 0])
        self.T = np.size(self.dates, axis=0)
        self.N = np.size(self.ids, axis=0)
        self.L = np.size(X, axis=1) - 2

        return self


def _unpack_panel(X, y):
    """ Converts a stacked panel of data where each row corresponds to an
    observation (i, t) into a tensor of dimensions (N, L, T) where N is the
    number of unique entities, L is the number of characteristics and T is
    the number of unique dates

    Parameters
    ----------

    X : X of data. Each row corresponds to an observation (i, t).
            The columns are ordered in the following manner:
            COLUMN 1: entity id (i)
            COLUMN 2: time index (t)
            COLUMN 3 and following: L characteristics

    y : numpy array
        dependent variable where indices correspond to those in X

    Returns
    -------
    Q: array-like
        matrix of dimensions (L, T), containing the characteristics
        weighted portfolios

    W: array-like
        matrix of dimension (L, L, T)

    val_obs: array-like
        matrix of dimension (T), containting the number of non missing
        observations at each point in time
    """

    dates = np.unique(X[:,1])
    ids = np.unique(X[:,0])
    T = np.size(dates, axis=0)
    N = np.size(ids, axis=0)
    L = np.size(X, axis=1) - 2

    print('The panel dimensions are:')
    print('n_samples:', N, ', L:', L, ', T:', T)

    bar = progressbar.ProgressBar(maxval=T,
                                  widgets=[progressbar.Bar('=', '[', ']'),
                                           ' ', progressbar.Percentage()])
    bar.start()
    Q = np.full((L, T), np.nan)
    W = np.full((L, L, T), np.nan)
    val_obs = np.full((T), np.nan)
    for t_i, t in enumerate(dates):
        ixt = (X[:, 1] == t)
        val_obs[t_i] = np.sum(ixt)
        # Define characteristics weighted matrices
        Q[:, t_i] = X[ixt, 2:].T.dot(y[ixt])/val_obs[t_i]
        W[:, :, t_i] = X[ixt, 2:].T.dot(X[ixt, 2:])/val_obs[t_i]
        bar.update(t_i)
    bar.finish()

    # return portfolio data
    return Q, W, val_obs


def _Ft_fit_portfolio(Gamma_Old, W_t, Q_t):
    """helper func to parallelize F ALS fit"""

    m1 = Gamma_Old.T.dot(W_t).dot(Gamma_Old)
    m2 = Gamma_Old.T.dot(Q_t)

    return np.squeeze(_numba_solve(m1, m2.reshape((-1, 1))))


def _Ft_fit_PSF_portfolio(Gamma_Old, W_t, Q_t, PSF_t, K, Ktilde):
    """helper func to parallelize F ALS fit with observed factors"""

    m1 = Gamma_Old[:,:K].T.dot(W_t).dot(Gamma_Old[:,:K])
    m2 = Gamma_Old[:,:K].T.dot(Q_t)
    m2 -= Gamma_Old[:,:K].T.dot(W_t).dot(Gamma_Old[:,K:Ktilde]).dot(PSF_t)

    return np.squeeze(_numba_solve(m1, m2.reshape((-1, 1))))


def _Ft_fit_panel(Gamma_Old, X_t, y_t):
    """fits F_t using panel data"""

    exog_t = X_t[:,2:].dot(Gamma_Old)
    Ft = np.linalg.lstsq(exog_t, y_t)[0]

    return Ft


def _Ft_fit_PSF_panel(Gamma_Old, X_t, y_t, PSF_t, K, Ktilde):
    """fits F_t using panel data with PSF"""

    exog_t = X_t[:,2:].dot(Gamma_Old)
    y_t_resid = y_t - exog_t[:,K:Ktilde].dot(PSF_t)
    Ft = np.linalg.lstsq(exog_t[:,:K], y_t_resid)

    return Ft


def _Gamma_fit_portfolio(F_New, Q, W, val_obs, PSF, L, K, Ktilde, T):
    """helper function for fitting gamma without panel"""

    Numer = _numba_full((L*Ktilde, 1), 0.0)
    Denom = _numba_full((L*Ktilde, L*Ktilde), 0.0)

    # no observed factors
    if PSF is None:
        for t in range(T):

            Numer += _numba_kron(Q[:, t].reshape((-1, 1)),
                                 F_New[:, t].reshape((-1, 1)))\
                                 * val_obs[t]
            Denom += _numba_kron(W[:, :, t],
                                 F_New[:, t].reshape((-1, 1))
                                 .dot(F_New[:, t].reshape((1, -1)))) \
                                 * val_obs[t]

    # observed+latent factors
    elif K > 0:
        for t in range(T):
            Numer += _numba_kron(Q[:, t].reshape((-1, 1)),
                                 np.vstack(
                                 (F_New[:, t].reshape((-1, 1)),
                                 PSF[:, t].reshape((-1, 1)))))\
                                 * val_obs[t]
            Denom_temp = np.vstack((F_New[:, t].reshape((-1, 1)),
                                   PSF[:, t].reshape((-1, 1))))
            Denom += _numba_kron(W[:, :, t], Denom_temp.dot(Denom_temp.T)
                                 * val_obs[t])

    # only observed factors
    else:
        for t in range(T):
            Numer += _numba_kron(Q[:, t].reshape((-1, 1)),
                                 PSF[:, t].reshape((-1, 1)))\
                                 * val_obs[t]
            Denom += _numba_kron(W[:, :, t],
                                 PSF[:, t].reshape((-1, 1))
                                 .dot(PSF[:, t].reshape((-1, 1)).T))\
                                 * val_obs[t]

    Gamma_New = _numba_solve(Denom, Numer).reshape((L, Ktilde))

    return Gamma_New


def _Gamma_fit_panel(F_New, X, y, PSF, L, Ktilde, alpha, l1_ratio, **kwargs):
    """helper function for estimating vectorized Gamma with panel"""

    # join observed factors with latent factors and map to panel
    if PSF is None:
        F = F_New
    else:
        if F_New is None:
            F = PSF
        else:
            F = np.vstack((F_New, PSF))
    F = F[:,np.unique(X[:,1], return_inverse=True)[1]]

    # interact factors and characteristics
    ZkF = np.hstack((F[k,:,None] * X[:,2:] for k in range(Ktilde)))

    # elastic net fit
    if alpha:
        mod = ElasticNet(alpha=alpha, l1_ratio=l1_ratio, **kwargs)
        mod.fit(ZkF, y)
        gamma = mod.coef_

    # OLS fit
    else:
        print(ZkF, y)
        gamma = _numba_lstsq(ZkF, y)[0]

    gamma = gamma.reshape((Ktilde, L)).T

    return gamma


def _fit_cv(model, X, y, PSF, n_splits, split_method, alpha, **kwargs):
    """inner function for fit_path doing CV

    Parameters
    ----------
    model : IPCA model instance
        contains the params
    X :  numpy array
        X of stacked data. Each row corresponds to an observation
        (i, t) where i denotes the entity index and t denotes
        the time index. The panel may be unbalanced. The number of unique
        entities is n_samples, the number of unique dates is T, and
        the number of characteristics used as instruments is L.
        The columns of the panel are organized in the following order:

        - Column 1: entity id (i)
        - Column 2: time index (t)
        - Column 3 to column 3+L: characteristics.

    y : numpy array
        dependent variable where indices correspond to those in X
    PSF : numpy array, optional
        Set of pre-specified factors as matrix of dimension (M, T)
    n_splits : scalar
        number of CV partitions
    split_method : sklearn cross-validation generator factory
        method to generate CV partitions
    alpha : scalar
        regularizing constant for current step in elastic-net path

    Returns
    -------
    mse : array
        array of MSEs for each CV partition

    Notes
    -----
    Groups are defined by firms
    """

    # build iterator
    mse_l = []
    split = split_method(n_splits=n_splits)

    full_tind = np.unique(X[:,1])

    for train, test in split.split(X, groups=X[:,0]):

        # build partitioned model
        train_X = X[train,:]
        test_X = X[test,:]
        test_y = y[test,:]
        if PSF is None:
            train_PSF = None
        else:
            train_tind = np.unique(train_X[:,1])
            train_tind = np.where(np.isin(full_tind, train_tind))[0]
            train_PSF = PSF[:,train_tind]

        # init new training model
        params = model.get_params()
        params["alpha"] = alpha
        train_IPCA = IPCARegressor(**params)
        train_IPCA = train_IPCA.fit(train_X, train_PSF, **kwargs)

        # get MSE
        test_pred = train_IPCA.predict(np.delete(test_X, 2, axis=1),
                                       mean_factor=True)
        mse = np.sum(np.square(test_y - test_pred))
        mse /= test_pred.shape[0]
        mse_l.append(mse)

    return np.array(mse_l)


def _BS_Walpha_sub(model, n, d):
    Q_b = np.full((model.L, model.T), np.nan)
    np.random.seed(n)

    # Re-estimate unrestricted model
    Gamma = None
    while Gamma is None:
        try:
            for t in range(model.T):
                d_temp = np.random.standard_t(5)
                d_temp *= d[:,np.random.randint(0,high=model.T)]
                Q_b[:, t] = model.W[:, :, t].dot(model.Gamma[:, :-1])\
                    .dot(model.Factors[:-1, t]) + d_temp
            Gamma, Factors = model._fit_ipca(Q=Q_b, W=model.W,
                                             val_obs=model.val_obs,
                                             PSF=model.PSF, quiet=True,
                                             data_type="portfolio")
        except np.linalg.LinAlgError:
            warnings.warn("Encountered singularity in bootstrap iteration.\
                           Observation discarded.")
            pass


    # Compute and store Walpha_b
    Walpha_b = Gamma[:, -1].T.dot(Gamma[:, -1])

    return Walpha_b


def _BS_Wbeta_sub(model, n, d, l):
    Q_b = np.full((model.L, model.T), np.nan)
    np.random.seed(n)
    #Modify Gamma_beta such that its l-th row is zero
    Gamma_beta_l = np.copy(model.Gamma)
    Gamma_beta_l[l, :] = 0

<<<<<<< HEAD
    # Re-estimate unrestricted model
=======
>>>>>>> 4872fa03
    Gamma = None
    while Gamma is None:
        try:
            for t in range(model.T):
<<<<<<< HEAD
                d_temp = np.random.standard_t(5)
                d_temp *= *d[:,np.random.randint(0,high=model.T)]
                Q_b[:, t] = model.W[:, :, t].dot(Gamma_beta_l)\
                    .dot(model.Factors[:, t]) + d_temp
            Gamma, Factors = model._fit_ipca(Q=Q_b, W=model.W,
                                             val_obs=model.val_obs,
                                             PSF=model.PSF, quiet=True,
                                             data_type="portfolio")

        except np.linalg.LinAlgError:
            warnings.warn("Encountered singularity in bootstrap iteration.\
                           Observation discarded.")
=======
                d_temp = np.random.standard_t(5)*d[:,np.random.randint(0,high=model.T)]
                X_b[:, t] = model.W[:, :, t].dot(Gamma_beta_l)\
                    .dot(model.Factors_Est[:, t]) + d_temp

            # Re-estimate unrestricted model
            Gamma, Factors = model._fit_ipca(X=X_b, W=model.W, val_obs=model.val_obs,
                                             PSF=model.PSF, quiet=True)
        except np.linalg.LinAlgError:
            warnings.warn("Encountered singularity in bootstrap iteration. Observation discarded.")
>>>>>>> 4872fa03
            pass

    # Compute and store Walpha_b
    Wbeta_l_b = Gamma[l, :].dot(Gamma[l, :].T)
    Wbeta_l_b = np.trace(Wbeta_l_b)
    return Wbeta_l_b


@jit(nopython=True)
def _numba_solve(m1, m2):
    return np.linalg.solve(np.ascontiguousarray(m1), np.ascontiguousarray(m2))

@jit(nopython=True)
def _numba_lstsq(m1, m2):
    return np.linalg.lstsq(np.ascontiguousarray(m1), np.ascontiguousarray(m2))

@jit(nopython=True)
def _numba_kron(m1, m2):
    return np.kron(np.ascontiguousarray(m1), np.ascontiguousarray(m2))

@jit(nopython=True)
def _numba_chol(m1):
    return np.linalg.cholesky(np.ascontiguousarray(m1))

@jit(nopython=True)
def _numba_svd(m1):
    return np.linalg.svd(np.ascontiguousarray(m1))

@jit(nopython=True)
def _numba_full(m1, m2):
    return np.full(m1, m2)<|MERGE_RESOLUTION|>--- conflicted
+++ resolved
@@ -1216,15 +1216,10 @@
     Gamma_beta_l = np.copy(model.Gamma)
     Gamma_beta_l[l, :] = 0
 
-<<<<<<< HEAD
-    # Re-estimate unrestricted model
-=======
->>>>>>> 4872fa03
     Gamma = None
     while Gamma is None:
         try:
             for t in range(model.T):
-<<<<<<< HEAD
                 d_temp = np.random.standard_t(5)
                 d_temp *= *d[:,np.random.randint(0,high=model.T)]
                 Q_b[:, t] = model.W[:, :, t].dot(Gamma_beta_l)\
@@ -1237,17 +1232,6 @@
         except np.linalg.LinAlgError:
             warnings.warn("Encountered singularity in bootstrap iteration.\
                            Observation discarded.")
-=======
-                d_temp = np.random.standard_t(5)*d[:,np.random.randint(0,high=model.T)]
-                X_b[:, t] = model.W[:, :, t].dot(Gamma_beta_l)\
-                    .dot(model.Factors_Est[:, t]) + d_temp
-
-            # Re-estimate unrestricted model
-            Gamma, Factors = model._fit_ipca(X=X_b, W=model.W, val_obs=model.val_obs,
-                                             PSF=model.PSF, quiet=True)
-        except np.linalg.LinAlgError:
-            warnings.warn("Encountered singularity in bootstrap iteration. Observation discarded.")
->>>>>>> 4872fa03
             pass
 
     # Compute and store Walpha_b
